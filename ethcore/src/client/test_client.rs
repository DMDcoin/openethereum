--- conflicted
+++ resolved
@@ -432,15 +432,11 @@
 		None	// Simple default.
 	}
 
-<<<<<<< HEAD
+	fn transaction_block(&self, _id: TransactionId) -> Option<H256> {
+		None	// Simple default.
+	}
+
 	fn uncle(&self, _id: UncleId) -> Option<Bytes> {
-=======
-	fn transaction_block(&self, _id: TransactionID) -> Option<H256> {
-		None	// Simple default.
-	}
-
-	fn uncle(&self, _id: UncleID) -> Option<Bytes> {
->>>>>>> 598fd428
 		None	// Simple default.
 	}
 
