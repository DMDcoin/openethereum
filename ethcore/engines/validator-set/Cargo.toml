--- conflicted
+++ resolved
@@ -23,11 +23,7 @@
 machine = { path = "../../machine" }
 memory-cache = { path = "../../../util/memory-cache" }
 parity-bytes = "0.1.0"
-<<<<<<< HEAD
-parity-util-mem = "0.5.0"
-=======
 parity-util-mem = "0.5.1"
->>>>>>> 65463226
 parking_lot = "0.10.0"
 rlp = "0.4.2"
 triehash = { package = "triehash-ethereum", version = "0.2",  path = "../../../util/triehash-ethereum" }
