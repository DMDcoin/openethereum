--- conflicted
+++ resolved
@@ -21,11 +21,7 @@
 lru-cache = "0.1.2"
 memory-db = "0.19.0"
 parity-bytes = "0.1.0"
-<<<<<<< HEAD
-parity-util-mem = "0.5.0"
-=======
 parity-util-mem = "0.5.1"
->>>>>>> 65463226
 parking_lot = "0.10.0"
 pod = { path = "../pod" }
 rlp = "0.4.0"
