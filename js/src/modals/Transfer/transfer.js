// Copyright 2015, 2016 Ethcore (UK) Ltd.
// This file is part of Parity.

// Parity is free software: you can redistribute it and/or modify
// it under the terms of the GNU General Public License as published by
// the Free Software Foundation, either version 3 of the License, or
// (at your option) any later version.

// Parity is distributed in the hope that it will be useful,
// but WITHOUT ANY WARRANTY; without even the implied warranty of
// MERCHANTABILITY or FITNESS FOR A PARTICULAR PURPOSE.  See the
// GNU General Public License for more details.

// You should have received a copy of the GNU General Public License
// along with Parity.  If not, see <http://www.gnu.org/licenses/>.

import React, { Component, PropTypes } from 'react';
import { connect } from 'react-redux';
import { bindActionCreators } from 'redux';
import { observer } from 'mobx-react';
import { pick } from 'lodash';

import ActionDoneAll from 'material-ui/svg-icons/action/done-all';
import ContentClear from 'material-ui/svg-icons/content/clear';
import NavigationArrowBack from 'material-ui/svg-icons/navigation/arrow-back';
import NavigationArrowForward from 'material-ui/svg-icons/navigation/arrow-forward';

import { newError } from '~/ui/Errors/actions';
import { BusyStep, CompletedStep, Button, IdentityIcon, Modal, TxHash, Input } from '~/ui';
import { nullableProptype } from '~/util/proptypes';

import Details from './Details';
import Extras from './Extras';

import TransferStore from './store';
import styles from './transfer.css';

@observer
class Transfer extends Component {
  static contextTypes = {
    api: PropTypes.object.isRequired
  }

  static propTypes = {
    newError: PropTypes.func.isRequired,
    gasLimit: PropTypes.object.isRequired,
    images: PropTypes.object.isRequired,

    senders: nullableProptype(PropTypes.object),
    sendersBalances: nullableProptype(PropTypes.object),
    account: PropTypes.object,
    balance: PropTypes.object,
    wallet: PropTypes.object,
    onClose: PropTypes.func
  }

  store = new TransferStore(this.context.api, this.props);

  componentDidMount () {
    this.store.getDefaults();
  }

  render () {
    const { stage, extras, steps } = this.store;

    return (
      <Modal
        actions={ this.renderDialogActions() }
        current={ stage }
        steps={ steps }
        waiting={ extras ? [2] : [1] }
        visible
      >
        { this.renderWarning() }
        { this.renderPage() }
      </Modal>
    );
  }

  renderAccount () {
    const { account } = this.props;

    return (
      <div className={ styles.hdraccount }>
        <div className={ styles.hdrimage }>
          <IdentityIcon
            inline center
            address={ account.address } />
        </div>
        <div className={ styles.hdrdetails }>
          <div className={ styles.hdrname }>
            { account.name || 'Unnamed' }
          </div>
          <div className={ styles.hdraddress }>
            { account.address }
          </div>
        </div>
      </div>
    );
  }

  renderPage () {
    const { extras, stage } = this.store;

    if (stage === 0) {
      return this.renderDetailsPage();
    } else if (stage === 1 && extras) {
      return this.renderExtrasPage();
    }

    return this.renderCompletePage();
  }

  renderCompletePage () {
    const { sending, txhash, busyState, rejected } = this.store;

    if (rejected) {
      return (
        <BusyStep
          title='The transaction has been rejected'
          state='You can safely close this window, the transfer will not occur.'
        />
      );
    }

    if (sending) {
      return (
        <BusyStep
          title='The transaction is in progress'
          state={ busyState } />
      );
    }

    return (
      <CompletedStep>
        <TxHash hash={ txhash } />
        {
          this.store.operation
          ? (
            <div>
              <br />
<<<<<<< HEAD
              <p>
                This transaction needs confirmation from other owners.
=======
              <div>
                <p>This transaction needs confirmation from other owners.</p>
>>>>>>> 2d6656fc
                <Input
                  style={ { width: '50%', margin: '0 auto' } }
                  value={ this.store.operation }
                  label='operation hash'
                  readOnly
                  allowCopy
                />
<<<<<<< HEAD
              </p>
=======
              </div>
>>>>>>> 2d6656fc
            </div>
          )
          : null
        }
      </CompletedStep>
    );
  }

  renderDetailsPage () {
    const { account, balance, images, senders } = this.props;
    const { valueAll, extras, recipient, recipientError, sender, senderError } = this.store;
    const { tag, total, totalError, value, valueError } = this.store;

    return (
      <Details
        address={ account.address }
        all={ valueAll }
        balance={ balance }
        extras={ extras }
        images={ images }
        senders={ senders }
        recipient={ recipient }
        recipientError={ recipientError }
        sender={ sender }
        senderError={ senderError }
        tag={ tag }
        total={ total }
        totalError={ totalError }
        value={ value }
        valueError={ valueError }
        onChange={ this.store.onUpdateDetails }
        wallet={ account.wallet && this.props.wallet }
      />
    );
  }

  renderExtrasPage () {
    if (!this.store.gasPriceHistogram) {
      return null;
    }

    const { isEth, data, dataError, gas, gasEst, gasError, gasPrice } = this.store;
    const { gasPriceDefault, gasPriceError, gasPriceHistogram, total, totalError } = this.store;

    return (
      <Extras
        isEth={ isEth }
        data={ data }
        dataError={ dataError }
        gas={ gas }
        gasEst={ gasEst }
        gasError={ gasError }
        gasPrice={ gasPrice }
        gasPriceDefault={ gasPriceDefault }
        gasPriceError={ gasPriceError }
        gasPriceHistogram={ gasPriceHistogram }
        total={ total }
        totalError={ totalError }
        onChange={ this.store.onUpdateDetails } />
    );
  }

  renderDialogActions () {
    const { account } = this.props;
    const { extras, sending, stage } = this.store;

    const cancelBtn = (
      <Button
        icon={ <ContentClear /> }
        label='Cancel'
        onClick={ this.store.onClose } />
    );
    const nextBtn = (
      <Button
        disabled={ !this.store.isValid }
        icon={ <NavigationArrowForward /> }
        label='Next'
        onClick={ this.store.onNext } />
    );
    const prevBtn = (
      <Button
        icon={ <NavigationArrowBack /> }
        label='Back'
        onClick={ this.store.onPrev } />
    );
    const sendBtn = (
      <Button
        disabled={ !this.store.isValid || sending }
        icon={ <IdentityIcon address={ account.address } button /> }
        label='Send'
        onClick={ this.store.onSend } />
    );
    const doneBtn = (
      <Button
        icon={ <ActionDoneAll /> }
        label='Close'
        onClick={ this.store.onClose } />
    );

    switch (stage) {
      case 0:
        return extras
          ? [cancelBtn, nextBtn]
          : [cancelBtn, sendBtn];
      case 1:
        return extras
          ? [cancelBtn, prevBtn, sendBtn]
          : [doneBtn];
      default:
        return [doneBtn];
    }
  }

  renderWarning () {
    const { gasLimitError } = this.store;

    if (!gasLimitError) {
      return null;
    }

    return (
      <div className={ styles.warning }>
        { gasLimitError }
      </div>
    );
  }
}

function mapStateToProps (initState, initProps) {
  const { address } = initProps.account;

  const isWallet = initProps.account && initProps.account.wallet;
  const wallet = isWallet
    ? initState.wallet.wallets[address]
    : null;

  const senders = isWallet
    ? Object
      .values(initState.personal.accounts)
      .filter((account) => wallet.owners.includes(account.address))
      .reduce((accounts, account) => {
        accounts[account.address] = account;
        return accounts;
      }, {})
    : null;

  return (state) => {
    const { gasLimit } = state.nodeStatus;
    const sendersBalances = senders ? pick(state.balances.balances, Object.keys(senders)) : null;
<<<<<<< HEAD

=======
>>>>>>> 2d6656fc
    return { gasLimit, wallet, senders, sendersBalances };
  };
}

function mapDispatchToProps (dispatch) {
  return bindActionCreators({
    newError
  }, dispatch);
}

export default connect(
  mapStateToProps,
  mapDispatchToProps
)(Transfer);<|MERGE_RESOLUTION|>--- conflicted
+++ resolved
@@ -139,13 +139,8 @@
           ? (
             <div>
               <br />
-<<<<<<< HEAD
-              <p>
-                This transaction needs confirmation from other owners.
-=======
               <div>
                 <p>This transaction needs confirmation from other owners.</p>
->>>>>>> 2d6656fc
                 <Input
                   style={ { width: '50%', margin: '0 auto' } }
                   value={ this.store.operation }
@@ -153,11 +148,7 @@
                   readOnly
                   allowCopy
                 />
-<<<<<<< HEAD
-              </p>
-=======
               </div>
->>>>>>> 2d6656fc
             </div>
           )
           : null
@@ -307,10 +298,6 @@
   return (state) => {
     const { gasLimit } = state.nodeStatus;
     const sendersBalances = senders ? pick(state.balances.balances, Object.keys(senders)) : null;
-<<<<<<< HEAD
-
-=======
->>>>>>> 2d6656fc
     return { gasLimit, wallet, senders, sendersBalances };
   };
 }
